--- conflicted
+++ resolved
@@ -46,12 +46,9 @@
         with open(cfg_dir, "r") as ymlfile:
             cfg = Box(yaml.load(ymlfile, Loader=yaml.FullLoader))
         self.cfg = cfg
-<<<<<<< HEAD
-=======
         # TODO: Paths should be relative to project root, not to where the command was run (which is the result of "./" notation). See code below
         # TODO: Datastore member variables should still have path in their names. At first I thought "outputs" was an object that held an output dataframe
-        # TODO: If the user does not specify a project root then we should use the helper funciton (sell below)
->>>>>>> 5fa7895e
+        # TODO: If the user does not specify a project root then we should use the helper funciton (see below)
         if "root" in cfg.path:
             self.root = cfg.path.root
         else:
